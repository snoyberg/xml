{-# LANGUAGE OverloadedStrings, TupleSections #-}
module Text.HTML.TagStream.Parser where

import Prelude hiding (takeWhile)
import Control.Applicative hiding (many)
import Data.Attoparsec.Char8 hiding (inClass)
import Data.ByteString (ByteString)
import qualified Data.ByteString.Char8 as S
import Text.HTML.TagStream.Types
import Text.HTML.TagStream.Utils (cons, append)

(||.) :: Applicative f => f Bool -> f Bool -> f Bool
(||.) = liftA2 (||)
-- (&&.) = liftA2 (&&)

inClass :: Eq a => [a] -> a -> Bool
inClass (b:c:[]) a = a==b || a==c
inClass xs x = x `elem` xs

value :: Parser ByteString
value = (satisfy (inClass "'\"") >>= str)
    <|> takeTill (inClass ">=" ||. isSpace)
  where
    str q = append <$> takeTill ((=='\\') ||. (==q))
                   <*> (end q <|> unescape q)
    end q = char q *> return ""
    unescape q = char '\\' *>
                 (cons <$> anyChar <*> str q)

attr :: Parser Attr
attr = do
    skipSpace
    c <- satisfy (not . inClass "/>")
    name' <- takeTill (inClass ">=" ||. isSpace)
    let name = cons c name'
    skipSpace
    option (name, S.empty) $ do
        _ <- char '='
        skipSpace
        (name,) <$> value

attrs :: Parser [Attr]
attrs = many attr

comment :: Parser ByteString
<<<<<<< HEAD
comment = S.append
          <$> takeTill (=='-')
          <*> ( string "-->" *> return "" <|>
                S.cons <$> anyChar <*> comment )
=======
comment = append <$>
            takeTill (=='-') <*>
            ( string "-->" *> return "" <|>
              cons <$> anyChar <*> comment )
>>>>>>> a25af41e

special :: Parser Token
special = string "--" *> (Comment <$> comment)
      <|> Special
          <$> ( cons
                <$> satisfy (not . ((=='-') ||. isSpace))
                <*> takeTill ((=='>') ||. isSpace)
                <* skipSpace )
          <*> takeTill (=='>') <*  char '>'

tag :: Parser Token
tag = string "</"
      *> (TagClose <$> takeTill (=='>'))
      <* char '>'
  <|> string "<!" *> special
  <|> char '<'
      *> ( TagOpen
           <$> ( cons
                 <$> satisfy (not . (isSpace ||. (inClass "!>")))
                 <*> takeTill (inClass "/>" ||. isSpace) )
           <*> attrs <* skipSpace
           <*> ( char '>' *> return False
             <|> string "/>" *> return True ) )

tagClose :: ByteString -> Parser [Token]
tagClose name = string (S.concat ["</", name, ">"]) *> return [TagClose name]

scriptClose :: Parser [Token]
scriptClose = string "</script>" *> return [TagClose "script"]

styleClose :: Parser [Token]
styleClose = string "</style>" *> return [TagClose "style"]

fastTags :: [(ByteString, Parser [Token])]
fastTags =
  [ ("script", scriptClose)
  , ("style", styleClose)
  ]

textTill :: Parser [Token] -> Parser [Token]
textTill p = (:) <$> text <*> (p <|> textTill p)

text :: Parser Token
text = Text <$> (
         cons <$> anyChar <*> takeTill (=='<')
       )

token :: Parser Token
token = tag <|> text

html :: Parser [Token]
html = html' <|> return []
  where html' = do
            x <- token
            xs <- case x of
                    TagOpen name _ False
<<<<<<< HEAD
                      | Just p <- lookup name fastTags
                        -> ( (++) <$> (p <|> textTill p)
=======
                      | name `elem` ["script", "style"]
                        -> ( (++) <$> (let p=tagClose name in p <|> textTill p)
>>>>>>> a25af41e
                                  <*> html )
                           <|> return []
                    _ -> html
            return (x:xs)

decode :: ByteString -> Either String [Token]
decode = parseOnly html<|MERGE_RESOLUTION|>--- conflicted
+++ resolved
@@ -43,17 +43,10 @@
 attrs = many attr
 
 comment :: Parser ByteString
-<<<<<<< HEAD
 comment = S.append
           <$> takeTill (=='-')
           <*> ( string "-->" *> return "" <|>
-                S.cons <$> anyChar <*> comment )
-=======
-comment = append <$>
-            takeTill (=='-') <*>
-            ( string "-->" *> return "" <|>
-              cons <$> anyChar <*> comment )
->>>>>>> a25af41e
+                cons <$> anyChar <*> comment )
 
 special :: Parser Token
 special = string "--" *> (Comment <$> comment)
@@ -110,13 +103,8 @@
             x <- token
             xs <- case x of
                     TagOpen name _ False
-<<<<<<< HEAD
                       | Just p <- lookup name fastTags
                         -> ( (++) <$> (p <|> textTill p)
-=======
-                      | name `elem` ["script", "style"]
-                        -> ( (++) <$> (let p=tagClose name in p <|> textTill p)
->>>>>>> a25af41e
                                   <*> html )
                            <|> return []
                     _ -> html
