{-# LANGUAGE BangPatterns               #-}
{-# LANGUAGE CPP                        #-}
{-# LANGUAGE DeriveDataTypeable         #-}
{-# LANGUAGE DeriveFunctor              #-}
{-# LANGUAGE FlexibleContexts           #-}
{-# LANGUAGE FlexibleInstances          #-}
{-# LANGUAGE GeneralizedNewtypeDeriving #-}
{-# LANGUAGE OverloadedStrings          #-}
{-# LANGUAGE PatternGuards              #-}
{-# LANGUAGE RankNTypes                 #-}
{-# LANGUAGE StandaloneDeriving         #-}
{-# LANGUAGE TupleSections              #-}
{-# LANGUAGE TypeFamilies               #-}
-- | This module provides both a native Haskell solution for parsing XML
-- documents into a stream of events, and a set of parser combinators for
-- dealing with a stream of events.
--
-- As a simple example, if you have the following XML file:
--
-- > <?xml version="1.0" encoding="utf-8"?>
-- > <people>
-- >     <person age="25">Michael</person>
-- >     <person age="2">Eliezer</person>
-- > </people>
--
-- Then this code:
--
-- > {-# LANGUAGE OverloadedStrings #-}
-- > import Control.Monad.Trans.Resource
-- > import Data.Conduit (Consumer, Sink, ($$))
-- > import Data.Text (Text, unpack)
-- > import Text.XML.Stream.Parse
-- > import Data.XML.Types (Event)
-- >
-- > data Person = Person Int Text
-- >     deriving Show
-- >
-- > parsePerson :: MonadThrow m => ConduitT Event o m (Maybe Person)
-- > parsePerson = tag' "person" (requireAttr "age") $ \age -> do
-- >     name <- content
-- >     return $ Person (read $ unpack age) name
-- >
-- > parsePeople :: MonadThrow m => Sink Event m (Maybe [Person])
-- > parsePeople = tagNoAttr "people" $ many parsePerson
-- >
-- > main = do
-- >     people <- runResourceT $
-- >             parseFile def "people.xml" $$ force "people required" parsePeople
-- >     print people
--
-- will produce:
--
-- > [Person 25 "Michael",Person 2 "Eliezer"]
--
-- This module also supports streaming results using 'yield'.
-- This allows parser results to be processed using conduits
-- while a particular parser (e.g. 'many') is still running.
-- Without using streaming results, you have to wait until the parser finished
-- before you can process the result list. Large XML files might be easier
-- to process by using streaming results.
-- See http://stackoverflow.com/q/21367423/2597135 for a related discussion.
--
-- > {-# LANGUAGE OverloadedStrings #-}
-- > import Control.Monad (void)
-- > import Control.Monad.Trans.Class (lift)
-- > import Control.Monad.Trans.Resource
-- > import Data.Conduit
-- > import qualified Data.Conduit.List as CL
-- > import Data.Text (Text, unpack)
-- > import Data.XML.Types (Event)
-- > import Text.XML.Stream.Parse
-- >
-- > data Person = Person Int Text deriving Show
-- >
-- > parsePerson :: MonadThrow m => ConduitT Event o m (Maybe Person)
-- > parsePerson = tag' "person" (requireAttr "age") $ \age -> do
-- >     name <- content
-- >     return $ Person (read $ unpack age) name
-- >
-- > parsePeople :: MonadThrow m => Conduit Event m Person
-- > parsePeople = void $ tagNoAttr "people" $ manyYield parsePerson
-- >
-- > main = runResourceT $
-- >     parseFile def "people.xml" $$ parsePeople .| CL.mapM_ (lift . print)
--
-- Previous versions of this module contained a number of more sophisticated
-- functions written by Aristid Breitkreuz and Dmitry Olshansky. To keep this
-- package simpler, those functions are being moved to a separate package. This
-- note will be updated with the name of the package(s) when available.
module Text.XML.Stream.Parse
    ( -- * Parsing XML files
      parseBytes
    , parseBytesPos
    , parseText'
    , parseText
    , parseTextPos
    , detectUtf
    , parseFile
    , parseLBS
      -- ** Parser settings
    , ParseSettings
    , def
    , DecodeEntities
    , DecodeIllegalCharacters
    , psDecodeEntities
    , psDecodeIllegalCharacters
    , psRetainNamespaces
      -- *** Entity decoding
    , decodeXmlEntities
    , decodeHtmlEntities
      -- * Event parsing
    , tag
    , tag'
    , tagNoAttr
    , tagIgnoreAttrs
    , content
    , contentMaybe
      -- * Ignoring tags/trees
    , ignoreTag
    , ignoreEmptyTag
    , ignoreTree
    , ignoreTreeContent
    , ignoreAnyTreeContent
    , ignoreAllTreesContent
      -- * Streaming events
    , takeContent
    , takeTree
    , takeTreeContent
    , takeAnyTreeContent
    , takeAllTreesContent
      -- * Tag name matching
    , NameMatcher(..)
    , matching
    , anyOf
    , anyName
      -- * Attribute parsing
    , AttrParser
    , attr
    , requireAttr
    , optionalAttr
    , requireAttrRaw
    , optionalAttrRaw
    , ignoreAttrs
      -- * Combinators
    , orE
    , choose
    , many
    , many_
    , manyIgnore
    , many'
    , force
      -- * Streaming combinators
    , manyYield
    , manyYield'
    , manyIgnoreYield
      -- * Exceptions
    , XmlException (..)
      -- * Other types
    , PositionRange
    , EventPos
    ) where
import           Control.Applicative          (Alternative (empty, (<|>)),
                                               Applicative (..), (<$>))
import qualified Control.Applicative          as A
import           Control.Arrow                ((***))
import           Control.Exception            (Exception (..), SomeException)
import           Control.Monad                (ap, liftM, void)
import           Control.Monad.Fix            (fix)
import           Control.Monad.IO.Class       (liftIO)
import           Control.Monad.Trans.Class    (lift)
import           Control.Monad.Trans.Maybe    (MaybeT (..))
import           Control.Monad.Trans.Resource (MonadResource, MonadThrow (..),
                                               throwM)
import           Data.Attoparsec.Text         (Parser, anyChar, char, manyTill,
                                               skipWhile, string, takeWhile,
                                               takeWhile1, try)
import qualified Data.Attoparsec.Text         as AT
import qualified Data.ByteString              as S
import qualified Data.ByteString.Lazy         as L
import           Data.Char                    (isSpace)
import           Conduit
import qualified Data.Conduit.Text            as CT
import           Data.Conduit.Attoparsec      (PositionRange, conduitParser)
import           Data.Default.Class           (Default (..))
import           Data.List                    (intercalate)
import           Data.List                    (foldl')
import qualified Data.Map                     as Map
import           Data.Maybe                   (fromMaybe, isNothing)
import           Data.String                  (IsString (..))
import           Data.Text                    (Text, pack)
import qualified Data.Text                    as T
import           Data.Text.Encoding           (decodeUtf8With)
import           Data.Text.Encoding.Error     (lenientDecode)
import           Data.Typeable                (Typeable)
import           Data.XML.Types               (Content (..), Event (..),
                                               ExternalID (..),
                                               Instruction (..), Name (..))
import           Prelude                      hiding (takeWhile)
import           Text.XML.Stream.Token

type Ents = [(Text, Text)]

tokenToEvent :: ParseSettings -> Ents -> [NSLevel] -> Token -> (Ents, [NSLevel], [Event])
tokenToEvent _ es n (TokenXMLDeclaration _) = (es, n, [])
tokenToEvent _ es n (TokenInstruction i) = (es, n, [EventInstruction i])
tokenToEvent ps es n (TokenBeginElement name as isClosed _) =
    (es, n', if isClosed then [begin, end] else [begin])
  where
    l0 = case n of
            []  -> NSLevel Nothing Map.empty
            x:_ -> x
    (as', l') = foldl' go (id, l0) as
    go (front, l) (TName kpref kname, val) =
        (addNS front, l'')
      where
        isPrefixed = kpref == Just "xmlns"
        isUnprefixed = isNothing kpref && kname == "xmlns"

        addNS
            | not (psRetainNamespaces ps) && (isPrefixed || isUnprefixed) = id
            | otherwise = (((tname, map resolve val):) .)
          where
            tname
                | isPrefixed = TName Nothing ("xmlns:" `T.append` kname)
                | otherwise = TName kpref kname

        l''
            | isPrefixed =
                l { prefixes = Map.insert kname (contentsToText val)
                                     $ prefixes l }
            | isUnprefixed =
                l { defaultNS = if T.null $ contentsToText val
                                            then Nothing
                                            else Just $ contentsToText val }
            | otherwise = l

    resolve (ContentEntity e)
        | Just t <- lookup e es = ContentText t
    resolve c = c
    n' = if isClosed then n else l' : n
    fixAttName (name', val) = (tnameToName True l' name', val)
    elementName = tnameToName False l' name
    begin = EventBeginElement elementName $ map fixAttName $ as' []
    end = EventEndElement elementName
tokenToEvent _ es n (TokenEndElement name) =
    (es, n', [EventEndElement $ tnameToName False l name])
  where
    (l, n') =
        case n of
            []   -> (NSLevel Nothing Map.empty, [])
            x:xs -> (x, xs)
tokenToEvent _ es n (TokenContent (ContentEntity e))
    | Just t <- lookup e es = (es, n, [EventContent $ ContentText t])
tokenToEvent _ es n (TokenContent c) = (es, n, [EventContent c])
tokenToEvent _ es n (TokenComment c) = (es, n, [EventComment c])
tokenToEvent _ es n (TokenDoctype t eid es') = (es ++ es', n, [EventBeginDoctype t eid, EventEndDoctype])
tokenToEvent _ es n (TokenCDATA t) = (es, n, [EventCDATA t])

tnameToName :: Bool -> NSLevel -> TName -> Name
tnameToName _ _ (TName (Just "xml") name) =
    Name name (Just "http://www.w3.org/XML/1998/namespace") (Just "xml")
tnameToName isAttr (NSLevel def' _) (TName Nothing name) =
    Name name (if isAttr then Nothing else def') Nothing
tnameToName _ (NSLevel _ m) (TName (Just pref) name) =
    case Map.lookup pref m of
        Just ns -> Name name (Just ns) (Just pref)
        Nothing -> Name name Nothing (Just pref) -- FIXME is this correct?

-- | Automatically determine which UTF variant is being used. This function
-- first checks for BOMs, removing them as necessary, and then check for the
-- equivalent of <?xml for each of UTF-8, UTF-16LE/BE, and UTF-32LE/BE. It
-- defaults to assuming UTF-8.
detectUtf :: MonadThrow m => ConduitT S.ByteString T.Text m ()
detectUtf =
    conduit id
  where
    conduit front = await >>= maybe (return ()) (push front)

    push front bss =
        either conduit
               (uncurry checkXMLDecl)
               (getEncoding front bss)

    getEncoding front bs'
        | S.length bs < 4 =
            Left (bs `S.append`)
        | otherwise =
            Right (bsOut, mcodec)
      where
        bs = front bs'
        bsOut = S.append (S.drop toDrop x) y
        (x, y) = S.splitAt 4 bs
        (toDrop, mcodec) =
            case S.unpack x of
                [0x00, 0x00, 0xFE, 0xFF] -> (4, Just CT.utf32_be)
                [0xFF, 0xFE, 0x00, 0x00] -> (4, Just CT.utf32_le)
                0xFE : 0xFF: _           -> (2, Just CT.utf16_be)
                0xFF : 0xFE: _           -> (2, Just CT.utf16_le)
                0xEF : 0xBB: 0xBF : _    -> (3, Just CT.utf8)
                [0x00, 0x00, 0x00, 0x3C] -> (0, Just CT.utf32_be)
                [0x3C, 0x00, 0x00, 0x00] -> (0, Just CT.utf32_le)
                [0x00, 0x3C, 0x00, 0x3F] -> (0, Just CT.utf16_be)
                [0x3C, 0x00, 0x3F, 0x00] -> (0, Just CT.utf16_le)
                _                        -> (0, Nothing) -- Assuming UTF-8

checkXMLDecl :: MonadThrow m
             => S.ByteString
             -> Maybe CT.Codec
             -> ConduitT S.ByteString T.Text m ()
checkXMLDecl bs (Just codec) = leftover bs >> CT.decode codec
checkXMLDecl bs0 Nothing =
    loop [] (AT.parse (parseToken def)) bs0
  where
    loop chunks0 parser nextChunk =
        case parser $ decodeUtf8With lenientDecode nextChunk of
            AT.Fail{} -> fallback
            AT.Partial f -> await >>= maybe fallback (loop chunks f)
            AT.Done _ (TokenXMLDeclaration attrs) -> findEncoding attrs
            AT.Done{} -> fallback
      where
        chunks = nextChunk : chunks0
        fallback = complete CT.utf8
        complete codec = mapM_ leftover chunks >> CT.decode codec

        findEncoding [] = fallback
        findEncoding ((TName _ "encoding", [ContentText enc]):_) =
            case T.toLower enc of
                "iso-8859-1" -> complete CT.iso8859_1
                "utf-8"      -> complete CT.utf8
                _            -> complete CT.utf8
        findEncoding (_:xs) = findEncoding xs

type EventPos = (Maybe PositionRange, Event)

-- | Parses a byte stream into 'Event's. This function is implemented fully in
-- Haskell using attoparsec-text for parsing. The produced error messages do
-- not give line/column information, so you may prefer to stick with the parser
-- provided by libxml-enumerator. However, this has the advantage of not
-- relying on any C libraries.
--
-- This relies on 'detectUtf' to determine character encoding, and 'parseText''
-- to do the actual parsing.
parseBytes :: MonadThrow m
           => ParseSettings
           -> ConduitT S.ByteString Event m ()
parseBytes = mapOutput snd . parseBytesPos

parseBytesPos :: MonadThrow m
              => ParseSettings
              -> ConduitT S.ByteString EventPos m ()
parseBytesPos ps = detectUtf .| parseTextPos ps

dropBOM :: Monad m => ConduitT T.Text T.Text m ()
dropBOM =
    await >>= maybe (return ()) push
  where
    push t =
        case T.uncons t of
            Nothing -> dropBOM
            Just (c, cs) ->
                let output
                        | c == '\xfeef' = cs
                        | otherwise = t
                 in yield output >> idConduit
    idConduit = await >>= maybe (return ()) (\x -> yield x >> idConduit)

-- | Parses a character stream into 'Event's. This function is implemented
-- fully in Haskell using attoparsec-text for parsing. The produced error
-- messages do not give line/column information, so you may prefer to stick
-- with the parser provided by libxml-enumerator. However, this has the
-- advantage of not relying on any C libraries.
--
-- Since 1.2.4
parseText' :: MonadThrow m
           => ParseSettings
           -> ConduitT T.Text Event m ()
parseText' = mapOutput snd . parseTextPos

{-# DEPRECATED parseText "Please use 'parseText'' or 'parseTextPos'." #-}
parseText :: MonadThrow m
          => ParseSettings
          -> ConduitT T.Text EventPos m ()
parseText = parseTextPos

-- | Same as 'parseText'', but includes the position of each event.
--
-- Since 1.2.4
parseTextPos :: MonadThrow m
          => ParseSettings
          -> ConduitT T.Text EventPos m ()
parseTextPos de =
    dropBOM
        .| tokenize
        .| toEventC de
        .| addBeginEnd
  where
    tokenize = conduitToken de
    addBeginEnd = yield (Nothing, EventBeginDocument) >> addEnd
    addEnd = await >>= maybe
        (yield (Nothing, EventEndDocument))
        (\e -> yield e >> addEnd)

toEventC :: Monad m => ParseSettings -> ConduitT (PositionRange, Token) EventPos m ()
toEventC ps =
    go [] []
  where
    go !es !levels =
        await >>= maybe (return ()) push
      where
        push (position, token) =
            mapM_ (yield . (,) (Just position)) events >> go es' levels'
          where
            (es', levels', events) = tokenToEvent ps es levels token


type DecodeEntities = Text -> Content
type DecodeIllegalCharacters = Int -> Maybe Char

data ParseSettings = ParseSettings
    { psDecodeEntities          :: DecodeEntities
    , psRetainNamespaces        :: Bool
    -- ^ Whether the original xmlns attributes should be retained in the parsed
    -- values. For more information on motivation, see:
    --
    -- <https://github.com/snoyberg/xml/issues/38>
    --
    -- Default: False
    --
    -- Since 1.2.1
    , psDecodeIllegalCharacters :: DecodeIllegalCharacters
    -- ^ How to decode illegal character references (@&#[0-9]+;@ or @&#x[0-9a-fA-F]+;@).
    --
    -- Character references within the legal ranges defined by <https://www.w3.org/TR/REC-xml/#NT-Char the standard> are automatically parsed.
    -- Others are passed to this function.
    --
    -- Default: @const Nothing@
    --
    -- Since 1.7.1
    }

instance Default ParseSettings where
    def = ParseSettings
        { psDecodeEntities = decodeXmlEntities
        , psRetainNamespaces = False
        , psDecodeIllegalCharacters = const Nothing
        }

<<<<<<< HEAD
conduitToken :: MonadThrow m => ParseSettings -> ConduitT T.Text (PositionRange, Token) m ()
conduitToken = conduitParser . parseToken . psDecodeEntities
=======
conduitToken :: MonadThrow m => ParseSettings -> Conduit T.Text m (PositionRange, Token)
conduitToken = conduitParser . parseToken
>>>>>>> 1359a6d5

parseToken :: ParseSettings -> Parser Token
parseToken settings = (char '<' >> parseLt) <|> TokenContent <$> parseContent settings False False
  where
    parseLt =
        (char '?' >> parseInstr) <|>
        (char '!' >> (parseComment <|> parseCdata <|> parseDoctype)) <|>
        parseBegin <|>
        (char '/' >> parseEnd)
    parseInstr = do
        name <- parseIdent
        if name == "xml"
            then do
                as <- A.many $ parseAttribute settings
                skipSpace
                char' '?'
                char' '>'
                newline <|> return ()
                return $ TokenXMLDeclaration as
            else do
                skipSpace
                x <- T.pack <$> manyTill anyChar (try $ string "?>")
                return $ TokenInstruction $ Instruction name x
    parseComment = do
        char' '-'
        char' '-'
        c <- T.pack <$> manyTill anyChar (string "-->") -- FIXME use takeWhile instead
        return $ TokenComment c
    parseCdata = do
        _ <- string "[CDATA["
        t <- T.pack <$> manyTill anyChar (string "]]>") -- FIXME use takeWhile instead
        return $ TokenCDATA t
    parseDoctype = do
        _ <- string "DOCTYPE"
        skipSpace
        name <- parseName
        let i =
                case name of
                    TName Nothing x  -> x
                    TName (Just x) y -> T.concat [x, ":", y]
        skipSpace
        eid <- fmap Just parsePublicID <|>
               fmap Just parseSystemID <|>
               return Nothing
        skipSpace
        ents <- (do
            char' '['
            ents <- parseEntities id
            skipSpace
            return ents) <|> return []
        char' '>'
        newline <|> return ()
        return $ TokenDoctype i eid ents
    parseEntities front =
        (char ']' >> return (front [])) <|>
        (parseEntity >>= \e -> parseEntities (front . (e:))) <|>
        (char '<' >> parseEntities front) <|>
        (skipWhile (\t -> t /= ']' && t /= '<') >> parseEntities front)
    parseEntity = try $ do
        _ <- string "<!ENTITY"
        skipSpace
        i <- parseIdent
        t <- quotedText
        skipSpace
        char' '>'
        return (i, t)
    parsePublicID = do
        _ <- string "PUBLIC"
        x <- quotedText
        y <- quotedText
        return $ PublicID x y
    parseSystemID = do
        _ <- string "SYSTEM"
        x <- quotedText
        return $ SystemID x
    quotedText = do
        skipSpace
        between '"' <|> between '\''
    between c = do
        char' c
        x <- takeWhile (/=c)
        char' c
        return x
    parseEnd = do
        skipSpace
        n <- parseName
        skipSpace
        char' '>'
        return $ TokenEndElement n
    parseBegin = do
        skipSpace
        n <- parseName
        as <- A.many $ parseAttribute settings
        skipSpace
        isClose <- (char '/' >> skipSpace >> return True) <|> return False
        char' '>'
        return $ TokenBeginElement n as isClose 0

parseAttribute :: ParseSettings -> Parser TAttribute
parseAttribute settings = do
    skipSpace
    key <- parseName
    skipSpace
    char' '='
    skipSpace
    val <- squoted <|> dquoted
    return (key, val)
  where
    squoted = char '\'' *> manyTill (parseContent settings False True) (char '\'')
    dquoted = char  '"' *> manyTill (parseContent settings True False) (char  '"')

parseName :: Parser TName
parseName =
  name <$> parseIdent <*> A.optional (char ':' >> parseIdent)
  where
    name i1 Nothing   = TName Nothing i1
    name i1 (Just i2) = TName (Just i1) i2

parseIdent :: Parser Text
parseIdent =
    takeWhile1 valid
  where
    valid '&'  = False
    valid '<'  = False
    valid '>'  = False
    valid ':'  = False
    valid '?'  = False
    valid '='  = False
    valid '"'  = False
    valid '\'' = False
    valid '/'  = False
    valid ';'  = False
    valid '#'  = False
    valid c    = not $ isXMLSpace c

parseContent :: ParseSettings
             -> Bool -- break on double quote
             -> Bool -- break on single quote
             -> Parser Content
parseContent (ParseSettings decodeEntities _ decodeIllegalCharacters) breakDouble breakSingle = parseReference <|> parseTextContent where
  parseReference = do
    char' '&'
    t <- parseEntityRef <|> parseHexCharRef <|> parseDecCharRef
    char' ';'
    return t
  parseEntityRef = do
    TName ma b <- parseName
    let name = maybe "" (`T.append` ":") ma `T.append` b
    return $ case name of
      "lt"   -> ContentText "<"
      "gt"   -> ContentText ">"
      "amp"  -> ContentText "&"
      "quot" -> ContentText "\""
      "apos" -> ContentText "'"
      _      -> decodeEntities name
  parseHexCharRef = do
    void $ string "#x"
    n <- AT.hexadecimal
    case toValidXmlChar n <|> decodeIllegalCharacters n of
      Nothing -> fail "Invalid character from hexadecimal character reference."
      Just c -> return $ ContentText $ T.singleton c
  parseDecCharRef = do
    void $ string "#"
    n <- AT.decimal
    case toValidXmlChar n <|> decodeIllegalCharacters n of
      Nothing -> fail "Invalid character from decimal character reference."
      Just c  -> return $ ContentText $ T.singleton c
  parseTextContent = ContentText <$> takeWhile1 valid
  valid '"'  = not breakDouble
  valid '\'' = not breakSingle
  valid '&'  = False -- amp
  valid '<'  = False -- lt
  valid _    = True

-- | Is this codepoint a valid XML character? See
-- <https://www.w3.org/TR/xml/#charsets>. This is proudly XML 1.0 only.
toValidXmlChar :: Int -> Maybe Char
toValidXmlChar n
  | any checkRange ranges = Just (toEnum n)
  | otherwise = Nothing
  where
    --Inclusive lower bound, inclusive upper bound.
    ranges :: [(Int, Int)]
    ranges =
      [ (0x9, 0xA)
      , (0xD, 0xD)
      , (0x20, 0xD7FF)
      , (0xE000, 0xFFFD)
      , (0x10000, 0x10FFFF)
      ]
    checkRange (lb, ub) = lb <= n && n <= ub

skipSpace :: Parser ()
skipSpace = skipWhile isXMLSpace

-- | Determines whether a character is an XML white space. The list of
-- white spaces is given by
--
-- >  S ::= (#x20 | #x9 | #xD | #xA)+
--
-- in <http://www.w3.org/TR/2008/REC-xml-20081126/#sec-common-syn>.
isXMLSpace :: Char -> Bool
isXMLSpace ' '  = True
isXMLSpace '\t' = True
isXMLSpace '\r' = True
isXMLSpace '\n' = True
isXMLSpace _    = False

newline :: Parser ()
newline = void $ (char '\r' >> char '\n') <|> char '\n'

char' :: Char -> Parser ()
char' = void . char

data ContentType = Ignore | IsContent Text | IsError String | NotContent

-- | Grabs the next piece of content if available. This function skips over any
-- comments and instructions and concatenates all content until the next start
-- or end tag.
contentMaybe :: MonadThrow m => ConduitT Event o m (Maybe Text)
contentMaybe = do
    x <- peekC
    case pc' x of
        Ignore      -> dropC 1 >> contentMaybe
        IsContent t -> dropC 1 >> fmap Just (takeContents (t:))
        IsError e   -> lift $ throwM $ InvalidEntity e x
        NotContent  -> return Nothing
  where
    pc' Nothing  = NotContent
    pc' (Just x) = pc x
    pc (EventContent (ContentText t)) = IsContent t
    pc (EventContent (ContentEntity e)) = IsError $ "Unknown entity: " ++ show e
    pc (EventCDATA t) = IsContent t
    pc EventBeginElement{} = NotContent
    pc EventEndElement{} = NotContent
    pc EventBeginDocument{} = Ignore
    pc EventEndDocument = Ignore
    pc EventBeginDoctype{} = Ignore
    pc EventEndDoctype = Ignore
    pc EventInstruction{} = Ignore
    pc EventComment{} = Ignore
    takeContents front = do
        x <- peekC
        case pc' x of
            Ignore      -> dropC 1 >> takeContents front
            IsContent t -> dropC 1 >> takeContents (front . (:) t)
            IsError e   -> lift $ throwM $ InvalidEntity e x
            NotContent  -> return $ T.concat $ front []

-- | Grabs the next piece of content. If none if available, returns 'T.empty'.
-- This is simply a wrapper around 'contentMaybe'.
content :: MonadThrow m => ConduitT Event o m Text
content = fromMaybe T.empty <$> contentMaybe


isWhitespace :: Event -> Bool
isWhitespace EventBeginDocument             = True
isWhitespace EventEndDocument               = True
isWhitespace EventBeginDoctype{}            = True
isWhitespace EventEndDoctype                = True
isWhitespace EventInstruction{}             = True
isWhitespace (EventContent (ContentText t)) = T.all isSpace t
isWhitespace EventComment{}                 = True
isWhitespace (EventCDATA t)                 = T.all isSpace t
isWhitespace _                              = False


-- | The most generic way to parse a tag. It takes a 'NameMatcher' to check whether
-- this is a correct tag name, an 'AttrParser' to handle attributes, and
-- then a parser to deal with content.
--
-- 'Events' are consumed if and only if the tag name and its attributes match.
--
-- This function automatically absorbs its balancing closing tag, and will
-- throw an exception if not all of the attributes or child elements are
-- consumed. If you want to allow extra attributes, see 'ignoreAttrs'.
--
-- This function automatically ignores comments, instructions and whitespace.
tag :: MonadThrow m
    => NameMatcher a -- ^ Check if this is a correct tag name
                     --   and return a value that can be used to get an @AttrParser@.
                     --   If this fails, the function will return @Nothing@
    -> (a -> AttrParser b) -- ^ Given the value returned by the name checker, this function will
                           --   be used to get an @AttrParser@ appropriate for the specific tag.
                           --   If the @AttrParser@ fails, the function will also return @Nothing@
    -> (b -> ConduitT Event o m c) -- ^ Handler function to handle the attributes and children
                                   --   of a tag, given the value return from the @AttrParser@
    -> ConduitT Event o m (Maybe c)
tag nameMatcher attrParser f = do
  (x, leftovers) <- dropWS []
  res <- case x of
    Just (EventBeginElement name as) -> case runNameMatcher nameMatcher name of
      Just y -> case runAttrParser' (attrParser y) as of
        Left _ -> return Nothing
        Right z -> do
          z' <- f z
          (a, _leftovers') <- dropWS []
          case a of
            Just (EventEndElement name')
              | name == name' -> return (Just z')
            _ -> lift $ throwM $ InvalidEndElement name a
      Nothing -> return Nothing
    _ -> return Nothing

  case res of
    -- Did not parse, put back all of the leading whitespace events and the
    -- final observed event generated by dropWS
    Nothing -> mapM_ leftover leftovers
    -- Parse succeeded, discard all of those whitespace events and the
    -- first parsed event
    Just _  -> return ()

  return res
  where
    -- Drop Events until we encounter a non-whitespace element. Return all of
    -- the events consumed here (including the first non-whitespace event) so
    -- that the calling function can treat them as leftovers if the parse fails
    dropWS leftovers = do
        x <- await
        let leftovers' = maybe id (:) x leftovers

        case isWhitespace <$> x of
          Just True -> dropWS leftovers'
          _         -> return (x, leftovers')
    runAttrParser' p as =
        case runAttrParser p as of
            Left e          -> Left e
            Right ([], x)   -> Right x
            Right (attr', _) -> Left $ toException $ UnparsedAttributes attr'

-- | A simplified version of 'tag' where the 'NameMatcher' result isn't forwarded to the attributes parser.
--
-- Since 1.5.0
tag' :: MonadThrow m
     => NameMatcher a -> AttrParser b -> (b -> ConduitT Event o m c)
     -> ConduitT Event o m (Maybe c)
tag' a b = tag a (const b)

-- | A further simplified tag parser, which requires that no attributes exist.
tagNoAttr :: MonadThrow m
          => NameMatcher a -- ^ Check if this is a correct tag name
          -> ConduitT Event o m b -- ^ Handler function to handle the children of the matched tag
          -> ConduitT Event o m (Maybe b)
tagNoAttr name f = tag' name (return ()) $ const f


-- | A further simplified tag parser, which ignores all attributes, if any exist
tagIgnoreAttrs :: MonadThrow m
               => NameMatcher a -- ^ Check if this is a correct tag name
               -> ConduitT Event o m b -- ^ Handler function to handle the children of the matched tag
               -> ConduitT Event o m (Maybe b)
tagIgnoreAttrs name f = tag' name ignoreAttrs $ const f


-- | Ignore an empty tag and all of its attributes.
--   This does not ignore the tag recursively
--   (i.e. it assumes there are no child elements).
--   This function returns @Just ()@ if the tag matched.
--
-- Since 1.5.0
ignoreEmptyTag :: MonadThrow m
          => NameMatcher a -- ^ Check if this is a correct tag name
          -> ConduitT Event o m (Maybe ())
ignoreEmptyTag nameMatcher = tagIgnoreAttrs nameMatcher (return ())


{-# DEPRECATED ignoreTag "Please use 'ignoreEmptyTag'." #-}
ignoreTag :: MonadThrow m
          => NameMatcher a -- ^ Check if this is a correct tag name
          -> ConduitT Event o m (Maybe ())
ignoreTag = ignoreEmptyTag


-- | Ignore a tag, its attributes and its children subtrees recursively.
--   Both content and text events are ignored.
--   This function returns @Just ()@ if the tag matched.
--
-- Since 1.5.0
ignoreTreeContent :: MonadThrow m
                  => NameMatcher a -- ^ Check if this is a correct tag name
                  -> ConduitT Event o m (Maybe ())
ignoreTreeContent namePred = tagIgnoreAttrs namePred (void $ many ignoreAnyTreeContent)

{-# DEPRECATED ignoreTree "Please use 'ignoreTreeContent'." #-}
ignoreTree :: MonadThrow m
           => NameMatcher a -- ^ Check if this is a correct tag name
           -> ConduitT Event o m (Maybe ())
ignoreTree = ignoreTreeContent

-- | Like 'ignoreTreeContent', but matches any name and also ignores content events.
ignoreAnyTreeContent :: MonadThrow m => ConduitT Event o m (Maybe ())
ignoreAnyTreeContent = (void <$> contentMaybe) `orE` ignoreTreeContent anyName

{-# DEPRECATED ignoreAllTreesContent "Please use 'ignoreAnyTreeContent'." #-}
ignoreAllTreesContent :: MonadThrow m => ConduitT Event o m (Maybe ())
ignoreAllTreesContent = ignoreAnyTreeContent

-- | Get the value of the first parser which returns 'Just'. If no parsers
-- succeed (i.e., return @Just@), this function returns 'Nothing'.
--
-- > orE a b = choose [a, b]
orE :: Monad m
    => ConduitT Event o m (Maybe a) -- ^ The first (preferred) parser
    -> ConduitT Event o m (Maybe a) -- ^ The second parser, only executed if the first parser fails
    -> ConduitT Event o m (Maybe a)
orE a b = a >>= \x -> maybe b (const $ return x) x

-- | Get the value of the first parser which returns 'Just'. If no parsers
-- succeed (i.e., return 'Just'), this function returns 'Nothing'.
choose :: Monad m
       => [ConduitT Event o m (Maybe a)] -- ^ List of parsers that will be tried in order.
       -> ConduitT Event o m (Maybe a)   -- ^ Result of the first parser to succeed, or @Nothing@
                                         --   if no parser succeeded
choose []     = return Nothing
choose (i:is) = i >>= maybe (choose is) (return . Just)

-- | Force an optional parser into a required parser. All of the 'tag'
-- functions, 'attr', 'choose' and 'many' deal with 'Maybe' parsers. Use this when you
-- want to finally force something to happen.
force :: MonadThrow m
      => String -- ^ Error message
      -> m (Maybe a) -- ^ Optional parser to be forced
      -> m a
force msg i = i >>= maybe (throwM $ XmlException msg Nothing) return

-- | A helper function which reads a file from disk using 'enumFile', detects
-- character encoding using 'detectUtf', parses the XML using 'parseBytes', and
-- then hands off control to your supplied parser.
parseFile :: MonadResource m
          => ParseSettings
          -> FilePath
          -> ConduitT i Event m ()
parseFile ps fp = sourceFile fp .| transPipe liftIO (parseBytes ps)

-- | Parse an event stream from a lazy 'L.ByteString'.
parseLBS :: MonadThrow m
         => ParseSettings
         -> L.ByteString
         -> ConduitT i Event m ()
parseLBS ps lbs = sourceLazy lbs .| parseBytes ps

data XmlException = XmlException
    { xmlErrorMessage :: String
    , xmlBadInput     :: Maybe Event
    }
                  | InvalidEndElement Name (Maybe Event)
                  | InvalidEntity String (Maybe Event)
                  | MissingAttribute String
                  | UnparsedAttributes [(Name, [Content])]
    deriving (Show, Typeable)

instance Exception XmlException where
#if MIN_VERSION_base(4, 8, 0)
  displayException (XmlException msg (Just event)) = "Error while parsing XML event " ++ show event ++ ": " ++ msg
  displayException (XmlException msg _) = "Error while parsing XML: " ++ msg
  displayException (InvalidEndElement name (Just event)) = "Error while parsing XML event: expected </" ++ T.unpack (nameLocalName name) ++ ">, got " ++ show event
  displayException (InvalidEndElement name _) = "Error while parsing XML event: expected </" ++ show name ++ ">, got nothing"
  displayException (InvalidEntity msg (Just event)) = "Error while parsing XML entity " ++ show event ++ ": " ++ msg
  displayException (InvalidEntity msg _) = "Error while parsing XML entity: " ++ msg
  displayException (MissingAttribute msg) = "Missing required attribute: " ++ msg
  displayException (UnparsedAttributes attrs) = show (length attrs) ++ " remaining unparsed attributes: \n" ++ intercalate "\n" (show <$> attrs)
#endif


-- | A @NameMatcher@ describes which names a tag parser is allowed to match.
--
-- Since 1.5.0
newtype NameMatcher a = NameMatcher { runNameMatcher :: Name -> Maybe a }

deriving instance Functor NameMatcher

instance Applicative NameMatcher where
  pure a = NameMatcher $ const $ pure a
  NameMatcher f <*> NameMatcher a = NameMatcher $ \name -> f name <*> a name

-- | 'NameMatcher's can be combined with @\<|\>@
instance Alternative NameMatcher where
  empty = NameMatcher $ const Nothing
  NameMatcher f <|> NameMatcher g = NameMatcher (\a -> f a <|> g a)

-- | Match a single 'Name' in a concise way.
-- Note that 'Name' is namespace sensitive: when using the 'IsString' instance,
-- use @"{http:\/\/a\/b}c"@ to match the tag @c@ in the XML namespace @http://a/b@
instance (a ~ Name) => IsString (NameMatcher a) where
  fromString s = matching (== fromString s)

-- | @matching f@ matches @name@ iff @f name@ is true. Returns the matched 'Name'.
--
-- Since 1.5.0
matching :: (Name -> Bool) -> NameMatcher Name
matching f = NameMatcher $ \name -> if f name then Just name else Nothing

-- | Matches any 'Name'. Returns the matched 'Name'.
--
-- Since 1.5.0
anyName :: NameMatcher Name
anyName = matching (const True)

-- | Matches any 'Name' from the given list. Returns the matched 'Name'.
--
-- Since 1.5.0
anyOf :: [Name] -> NameMatcher Name
anyOf values = matching (`elem` values)


-- | A monad for parsing attributes. By default, it requires you to deal with
-- all attributes present on an element, and will throw an exception if there
-- are unhandled attributes. Use the 'requireAttr', 'attr' et al
-- functions for handling an attribute, and 'ignoreAttrs' if you would like to
-- skip the rest of the attributes on an element.
--
-- 'Alternative' instance behaves like 'First' monoid: it chooses first
-- parser which doesn't fail.
newtype AttrParser a = AttrParser { runAttrParser :: [(Name, [Content])] -> Either SomeException ([(Name, [Content])], a) }

instance Monad AttrParser where
    return a = AttrParser $ \as -> Right (as, a)
    (AttrParser f) >>= g = AttrParser $ \as ->
        either Left (\(as', f') -> runAttrParser (g f') as') (f as)
instance Functor AttrParser where
    fmap = liftM
instance Applicative AttrParser where
    pure = return
    (<*>) = ap
instance Alternative AttrParser where
    empty = AttrParser $ const $ Left $ toException $ XmlException "AttrParser.empty" Nothing
    AttrParser f <|> AttrParser g = AttrParser $ \x ->
        either (const $ g x) Right (f x)
instance MonadThrow AttrParser where
    throwM = AttrParser . const . throwM

optionalAttrRaw :: ((Name, [Content]) -> Maybe b) -> AttrParser (Maybe b)
optionalAttrRaw f =
    AttrParser $ go id
  where
    go front [] = Right (front [], Nothing)
    go front (a:as) =
        maybe (go (front . (:) a) as)
              (\b -> Right (front as, Just b))
              (f a)

requireAttrRaw :: String -> ((Name, [Content]) -> Maybe b) -> AttrParser b
requireAttrRaw msg f = optionalAttrRaw f >>=
    maybe (AttrParser $ const $ Left $ toException $ MissingAttribute msg)
          return

-- | Return the value for an attribute if present.
attr :: Name -> AttrParser (Maybe Text)
attr n = optionalAttrRaw
    (\(x, y) -> if x == n then Just (contentsToText y) else Nothing)

-- | Shortcut composition of 'force' and 'attr'.
requireAttr :: Name -> AttrParser Text
requireAttr n = force ("Missing attribute: " ++ show n) $ attr n


{-# DEPRECATED optionalAttr "Please use 'attr'." #-}
optionalAttr :: Name -> AttrParser (Maybe Text)
optionalAttr = attr

contentsToText :: [Content] -> Text
contentsToText = T.concat . map toText where
  toText (ContentText t)   = t
  toText (ContentEntity e) = T.concat ["&", e, ";"]

-- | Skip the remaining attributes on an element. Since this will clear the
-- list of attributes, you must call this /after/ any calls to 'requireAttr',
-- 'optionalAttr', etc.
ignoreAttrs :: AttrParser ()
ignoreAttrs = AttrParser $ const $ Right ([], ())

-- | Keep parsing elements as long as the parser returns 'Just'.
many :: Monad m
     => ConduitT Event o m (Maybe a)
     -> ConduitT Event o m [a]
many i = manyIgnore i $ return Nothing

-- | Like 'many' but discards the results without building an intermediate list.
--
-- Since 1.5.0
many_ :: MonadThrow m
      => ConduitT Event o m (Maybe a)
      -> ConduitT Event o m ()
many_ consumer = manyIgnoreYield (return Nothing) (void <$> consumer)

-- | Keep parsing elements as long as the parser returns 'Just'
--   or the ignore parser returns 'Just'.
manyIgnore :: Monad m
           => ConduitT Event o m (Maybe a)
           -> ConduitT Event o m (Maybe b)
           -> ConduitT Event o m [a]
manyIgnore i ignored = go id where
  go front = i >>= maybe (onFail front) (\y -> go $ front . (:) y)
  -- onFail is called if the main parser fails
  onFail front = ignored >>= maybe (return $ front []) (const $ go front)

-- | Like @many@, but any tags and content the consumer doesn't match on
--   are silently ignored.
many' :: MonadThrow m
      => ConduitT Event o m (Maybe a)
      -> ConduitT Event o m [a]
many' consumer = manyIgnore consumer ignoreAllTreesContent


-- | Like 'many', but uses 'yield' so the result list can be streamed
--   to downstream conduits without waiting for 'manyYield' to finish
manyYield :: Monad m
          => ConduitT a b m (Maybe b)
          -> ConduitT a b m ()
manyYield consumer = fix $ \loop ->
  consumer >>= maybe (return ()) (\x -> yield x >> loop)

-- | Like 'manyIgnore', but uses 'yield' so the result list can be streamed
--   to downstream conduits without waiting for 'manyIgnoreYield' to finish
manyIgnoreYield :: MonadThrow m
                => ConduitT Event b m (Maybe b) -- ^ Consuming parser that generates the result stream
                -> ConduitT Event b m (Maybe ()) -- ^ Ignore parser that consumes elements to be ignored
                -> ConduitT Event b m ()
manyIgnoreYield consumer ignoreParser = fix $ \loop ->
  consumer >>= maybe (onFail loop) (\x -> yield x >> loop)
  where onFail loop = ignoreParser >>= maybe (return ()) (const loop)

-- | Like 'many'', but uses 'yield' so the result list can be streamed
--   to downstream conduits without waiting for 'manyYield'' to finish
manyYield' :: MonadThrow m
           => ConduitT Event b m (Maybe b)
           -> ConduitT Event b m ()
manyYield' consumer = manyIgnoreYield consumer ignoreAllTreesContent


-- | Stream a content 'Event'. If next event isn't a content, nothing is consumed.
--
-- Returns @Just ()@ if a content 'Event' was consumed, @Nothing@ otherwise.
--
-- Since 1.5.0
takeContent :: MonadThrow m => ConduitT Event Event m (Maybe ())
takeContent = do
  event <- await
  case event of
    Just e@(EventContent ContentText{}) -> yield e >> return (Just ())
    Just e@EventCDATA{}                 -> yield e >> return (Just ())
    Just e -> if isWhitespace e then yield e >> takeContent else leftover e >> return Nothing
    _ -> return Nothing

-- | Stream 'Event's corresponding to a single element that matches given 'NameMatcher' and 'AttrParser', from the opening- to the closing-tag.
--
-- If next 'Event' isn't an element, nothing is consumed.
--
-- If an opening-tag is consumed but no matching closing-tag is found, an 'XmlException' is thrown.
--
-- This function automatically ignores comments, instructions and whitespace.
--
-- Returns @Just ()@ if an element was consumed, 'Nothing' otherwise.
--
-- Since 1.5.0
takeTree :: MonadThrow m => NameMatcher a -> AttrParser b -> ConduitT Event Event m (Maybe ())
takeTree nameMatcher attrParser = do
  event <- await
  case event of
    Just e@(EventBeginElement name as) -> case runNameMatcher nameMatcher name of
      Just _ -> case runAttrParser attrParser as of
        Right _ -> do
          yield e
          whileJust takeAnyTreeContent
          endEvent <- await
          case endEvent of
            Just e'@(EventEndElement name') | name == name' -> yield e' >> return (Just ())
            _ -> lift $ throwM $ InvalidEndElement name endEvent
        _ -> leftover e >> return Nothing
      _ -> leftover e >> return Nothing

    Just e -> if isWhitespace e then yield e >> takeTree nameMatcher attrParser else leftover e >> return Nothing
    _ -> return Nothing
  where
    whileJust f = fix $ \loop -> f >>= maybe (return ()) (const loop)

-- | Like 'takeTree', but can also stream a content 'Event'.
--
-- Since 1.5.0
takeTreeContent :: MonadThrow m
                => NameMatcher a
                -> AttrParser b
                -> ConduitT Event Event m (Maybe ())
takeTreeContent nameMatcher attrParser = runMaybeT $ MaybeT (takeTree nameMatcher attrParser) <|> MaybeT takeContent

-- | Like 'takeTreeContent', without checking for tag name or attributes.
--
-- >>> runResourceT $ parseLBS def "text<a></a>" $$ takeAnyTreeContent .| consume
-- Just [ EventContent (ContentText "text") ]
--
-- >>> runResourceT $ parseLBS def "</a><b></b>" $$ takeAnyTreeContent .| consume
-- Just [ ]
--
-- >>> runResourceT $ parseLBS def "<b><c></c></b></a>text" $$ takeAnyTreeContent .| consume
-- Just [ EventBeginElement "b" [], EventBeginElement "c" [], EventEndElement "c", EventEndElement "b" ]
--
-- Since 1.5.0
takeAnyTreeContent :: MonadThrow m
                => ConduitT Event Event m (Maybe ())
takeAnyTreeContent = takeTreeContent anyName ignoreAttrs

{-# DEPRECATED takeAllTreesContent "Please use 'takeAnyTreeContent'." #-}
takeAllTreesContent :: MonadThrow m => ConduitT Event Event m (Maybe ())
takeAllTreesContent = takeAnyTreeContent


-- | Default implementation of 'DecodeEntities', which leaves the
-- entity as-is. Numeric character references and the five standard
-- entities (lt, gt, amp, quot, pos) are handled internally by the
-- parser.
decodeXmlEntities :: DecodeEntities
decodeXmlEntities = ContentEntity

-- | HTML4-compliant entity decoder. Handles the additional 248
-- entities defined by HTML 4 and XHTML 1.
--
-- Note that HTML 5 introduces a drastically larger number of entities, and
-- this code does not recognize most of them.
decodeHtmlEntities :: DecodeEntities
decodeHtmlEntities t =
  maybe (ContentEntity t) ContentText $ Map.lookup t htmlEntities

htmlEntities :: Map.Map T.Text T.Text
htmlEntities = Map.fromList
    $ map (pack *** pack) -- Work around the long-compile-time bug
    [ ("nbsp", "\160")
    , ("iexcl", "\161")
    , ("cent", "\162")
    , ("pound", "\163")
    , ("curren", "\164")
    , ("yen", "\165")
    , ("brvbar", "\166")
    , ("sect", "\167")
    , ("uml", "\168")
    , ("copy", "\169")
    , ("ordf", "\170")
    , ("laquo", "\171")
    , ("not", "\172")
    , ("shy", "\173")
    , ("reg", "\174")
    , ("macr", "\175")
    , ("deg", "\176")
    , ("plusmn", "\177")
    , ("sup2", "\178")
    , ("sup3", "\179")
    , ("acute", "\180")
    , ("micro", "\181")
    , ("para", "\182")
    , ("middot", "\183")
    , ("cedil", "\184")
    , ("sup1", "\185")
    , ("ordm", "\186")
    , ("raquo", "\187")
    , ("frac14", "\188")
    , ("frac12", "\189")
    , ("frac34", "\190")
    , ("iquest", "\191")
    , ("Agrave", "\192")
    , ("Aacute", "\193")
    , ("Acirc", "\194")
    , ("Atilde", "\195")
    , ("Auml", "\196")
    , ("Aring", "\197")
    , ("AElig", "\198")
    , ("Ccedil", "\199")
    , ("Egrave", "\200")
    , ("Eacute", "\201")
    , ("Ecirc", "\202")
    , ("Euml", "\203")
    , ("Igrave", "\204")
    , ("Iacute", "\205")
    , ("Icirc", "\206")
    , ("Iuml", "\207")
    , ("ETH", "\208")
    , ("Ntilde", "\209")
    , ("Ograve", "\210")
    , ("Oacute", "\211")
    , ("Ocirc", "\212")
    , ("Otilde", "\213")
    , ("Ouml", "\214")
    , ("times", "\215")
    , ("Oslash", "\216")
    , ("Ugrave", "\217")
    , ("Uacute", "\218")
    , ("Ucirc", "\219")
    , ("Uuml", "\220")
    , ("Yacute", "\221")
    , ("THORN", "\222")
    , ("szlig", "\223")
    , ("agrave", "\224")
    , ("aacute", "\225")
    , ("acirc", "\226")
    , ("atilde", "\227")
    , ("auml", "\228")
    , ("aring", "\229")
    , ("aelig", "\230")
    , ("ccedil", "\231")
    , ("egrave", "\232")
    , ("eacute", "\233")
    , ("ecirc", "\234")
    , ("euml", "\235")
    , ("igrave", "\236")
    , ("iacute", "\237")
    , ("icirc", "\238")
    , ("iuml", "\239")
    , ("eth", "\240")
    , ("ntilde", "\241")
    , ("ograve", "\242")
    , ("oacute", "\243")
    , ("ocirc", "\244")
    , ("otilde", "\245")
    , ("ouml", "\246")
    , ("divide", "\247")
    , ("oslash", "\248")
    , ("ugrave", "\249")
    , ("uacute", "\250")
    , ("ucirc", "\251")
    , ("uuml", "\252")
    , ("yacute", "\253")
    , ("thorn", "\254")
    , ("yuml", "\255")
    , ("OElig", "\338")
    , ("oelig", "\339")
    , ("Scaron", "\352")
    , ("scaron", "\353")
    , ("Yuml", "\376")
    , ("fnof", "\402")
    , ("circ", "\710")
    , ("tilde", "\732")
    , ("Alpha", "\913")
    , ("Beta", "\914")
    , ("Gamma", "\915")
    , ("Delta", "\916")
    , ("Epsilon", "\917")
    , ("Zeta", "\918")
    , ("Eta", "\919")
    , ("Theta", "\920")
    , ("Iota", "\921")
    , ("Kappa", "\922")
    , ("Lambda", "\923")
    , ("Mu", "\924")
    , ("Nu", "\925")
    , ("Xi", "\926")
    , ("Omicron", "\927")
    , ("Pi", "\928")
    , ("Rho", "\929")
    , ("Sigma", "\931")
    , ("Tau", "\932")
    , ("Upsilon", "\933")
    , ("Phi", "\934")
    , ("Chi", "\935")
    , ("Psi", "\936")
    , ("Omega", "\937")
    , ("alpha", "\945")
    , ("beta", "\946")
    , ("gamma", "\947")
    , ("delta", "\948")
    , ("epsilon", "\949")
    , ("zeta", "\950")
    , ("eta", "\951")
    , ("theta", "\952")
    , ("iota", "\953")
    , ("kappa", "\954")
    , ("lambda", "\955")
    , ("mu", "\956")
    , ("nu", "\957")
    , ("xi", "\958")
    , ("omicron", "\959")
    , ("pi", "\960")
    , ("rho", "\961")
    , ("sigmaf", "\962")
    , ("sigma", "\963")
    , ("tau", "\964")
    , ("upsilon", "\965")
    , ("phi", "\966")
    , ("chi", "\967")
    , ("psi", "\968")
    , ("omega", "\969")
    , ("thetasym", "\977")
    , ("upsih", "\978")
    , ("piv", "\982")
    , ("ensp", "\8194")
    , ("emsp", "\8195")
    , ("thinsp", "\8201")
    , ("zwnj", "\8204")
    , ("zwj", "\8205")
    , ("lrm", "\8206")
    , ("rlm", "\8207")
    , ("ndash", "\8211")
    , ("mdash", "\8212")
    , ("lsquo", "\8216")
    , ("rsquo", "\8217")
    , ("sbquo", "\8218")
    , ("ldquo", "\8220")
    , ("rdquo", "\8221")
    , ("bdquo", "\8222")
    , ("dagger", "\8224")
    , ("Dagger", "\8225")
    , ("bull", "\8226")
    , ("hellip", "\8230")
    , ("permil", "\8240")
    , ("prime", "\8242")
    , ("Prime", "\8243")
    , ("lsaquo", "\8249")
    , ("rsaquo", "\8250")
    , ("oline", "\8254")
    , ("frasl", "\8260")
    , ("euro", "\8364")
    , ("image", "\8465")
    , ("weierp", "\8472")
    , ("real", "\8476")
    , ("trade", "\8482")
    , ("alefsym", "\8501")
    , ("larr", "\8592")
    , ("uarr", "\8593")
    , ("rarr", "\8594")
    , ("darr", "\8595")
    , ("harr", "\8596")
    , ("crarr", "\8629")
    , ("lArr", "\8656")
    , ("uArr", "\8657")
    , ("rArr", "\8658")
    , ("dArr", "\8659")
    , ("hArr", "\8660")
    , ("forall", "\8704")
    , ("part", "\8706")
    , ("exist", "\8707")
    , ("empty", "\8709")
    , ("nabla", "\8711")
    , ("isin", "\8712")
    , ("notin", "\8713")
    , ("ni", "\8715")
    , ("prod", "\8719")
    , ("sum", "\8721")
    , ("minus", "\8722")
    , ("lowast", "\8727")
    , ("radic", "\8730")
    , ("prop", "\8733")
    , ("infin", "\8734")
    , ("ang", "\8736")
    , ("and", "\8743")
    , ("or", "\8744")
    , ("cap", "\8745")
    , ("cup", "\8746")
    , ("int", "\8747")
    , ("there4", "\8756")
    , ("sim", "\8764")
    , ("cong", "\8773")
    , ("asymp", "\8776")
    , ("ne", "\8800")
    , ("equiv", "\8801")
    , ("le", "\8804")
    , ("ge", "\8805")
    , ("sub", "\8834")
    , ("sup", "\8835")
    , ("nsub", "\8836")
    , ("sube", "\8838")
    , ("supe", "\8839")
    , ("oplus", "\8853")
    , ("otimes", "\8855")
    , ("perp", "\8869")
    , ("sdot", "\8901")
    , ("lceil", "\8968")
    , ("rceil", "\8969")
    , ("lfloor", "\8970")
    , ("rfloor", "\8971")
    , ("lang", "\9001")
    , ("rang", "\9002")
    , ("loz", "\9674")
    , ("spades", "\9824")
    , ("clubs", "\9827")
    , ("hearts", "\9829")
    , ("diams", "\9830")
    ]<|MERGE_RESOLUTION|>--- conflicted
+++ resolved
@@ -445,13 +445,8 @@
         , psDecodeIllegalCharacters = const Nothing
         }
 
-<<<<<<< HEAD
 conduitToken :: MonadThrow m => ParseSettings -> ConduitT T.Text (PositionRange, Token) m ()
-conduitToken = conduitParser . parseToken . psDecodeEntities
-=======
-conduitToken :: MonadThrow m => ParseSettings -> Conduit T.Text m (PositionRange, Token)
 conduitToken = conduitParser . parseToken
->>>>>>> 1359a6d5
 
 parseToken :: ParseSettings -> Parser Token
 parseToken settings = (char '<' >> parseLt) <|> TokenContent <$> parseContent settings False False
