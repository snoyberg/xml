<<<<<<< HEAD
## 1.8.0

* Upgrade to conduit 1.3.0
=======
## 1.7.1

* Add `psDecodeIllegalCharacters` field in `ParseSettings` to specify how illegal characters references should be decoded
* Fix compatibility with GHC 8.4.1 [#121](https://github.com/snoyberg/xml/issues/121)
>>>>>>> 1359a6d5

## 1.7.0

* `psDecodeEntities` is no longer passed numeric character references (e.g., `&#x20;`, `&#65;`) and the predefined XML entities (`&amp;`, `&lt;`, etc). They are now handled by the parser. Both of these construct classes only have one spec-compliant interpretation and this behaviour must always be present, so it makes no sense to force user code to re-implement the parsing logic.
* In prior versions of xml-conduit, hexadecimal character references with a leading `0x` or `0X` like `&0x20;` were accepted. This was not in compliance with the XML specification and it has been corrected.
* xml-conduit now rejects some (but not all) invalid-according-to-spec entities during parsing: specifically, entities with a leading `#` that are not character references are no longer allowed and will be parse errors.

## 1.6.0

* Dropped the dependency on `data-default` for `data-default-class`, reducing the transitive dependency load. For most users, this will not be a breaking change, but it does mean that importing `Text.XML.Conduit` will no longer bring various instances for `Default` into scope. This will break code that relies on those instances and does not otherwise see them. To fix this, import `Data.Default` from `data-default` or one of the more specific instance-providing packages directly (e.g., `data-default-dlist` for the `DList` instance).

## 1.5.1

* New render setting, `rsXMLDeclaration`; setting it to `False` omits the XML declaration.

## 1.5.0

* `tag` function no longer throws an exception when attributes don't match [#93](https://github.com/snoyberg/xml/pull/93)
* Add `many_` combinator to avoid building results in memory [#94](https://github.com/snoyberg/xml/pull/94)
* Turn some functions from `Consumer Event m a` to `ConduitM Event o m a` to allow yielding values
* Replace `takeAllTreesContent` with `takeAnyTreeContent`, that only consumes one tree
* Introduce `NameMatcher` type to refactor tag parsers
* Add a couple of `take*` functions to stream events rather than parse them
* Rename `ignore*` functions to comply with naming convention

## 1.4.0.3

* Compatibility with blaze-markup-0.8.0.0 [#95](https://github.com/snoyberg/xml/issues/95)

## 1.4.0.2

* Parse XML encoding case-insensitively
* Remove extra EOL when printing XmlException

## 1.4.0.1

* Handle CDATA in takeAllTreesContent [#88](https://github.com/snoyberg/xml/pull/88)

## 1.4.0

* Improve XmlException definition and usage
* Add 'takeAllTreesContent' function

## 1.3.5

* Improvements for using xml-conduit for streaming XML protocols [#85](https://github.com/snoyberg/xml/pull/85)

## 1.3.4.2

* transformers dep bump

## 1.3.4.1

* Remove unneeded ImpredicativeTypes

## 1.3.4

* dropWS retains consumed whitespace values [#74](https://github.com/snoyberg/xml/issues/74) [#75](https://github.com/snoyberg/xml/pull/75) [#76](https://github.com/snoyberg/xml/pull/76)

## 1.3.3.1

* Generalize signature of choose (Fixes [#72](https://github.com/snoyberg/xml/issues/72)) [#73](https://github.com/snoyberg/xml/pull/73)

## 1.3.3

* New render setting to control when to use CDATA [#68](https://github.com/snoyberg/xml/pull/68)
* Escaping CDATA closing tag in CDATA [#69](https://github.com/snoyberg/xml/pull/69)

## 1.3.2

* Support for iso-8859-1 [#63](https://github.com/snoyberg/xml/issues/63)

## 1.3.1

* Add functions to ignore subtrees & result-streaming (yield) parsers [#58](https://github.com/snoyberg/xml/pull/58)

## 1.3.0

* Drop system-filepath

## 1.2.6

* Reuse 'MonadThrow' and 'force' for 'AttrParser' [#52](https://github.com/snoyberg/xml/pull/52)

## 1.2.5

*  Added helper functions to render XML elements [#48](https://github.com/snoyberg/xml/pull/48)

## 1.2.4

* 'parseText' becomes 'parseText'/'parseTextPos', depending on the output type [#47](https://github.com/snoyberg/xml/pull/47)

## 1.2.3.3

* Allow blaze-builder 0.4

## 1.2.3.2

* Doc fix [#44](https://github.com/snoyberg/xml/pull/44)

## 1.2.3.1

Support monad-control 1.0<|MERGE_RESOLUTION|>--- conflicted
+++ resolved
@@ -1,13 +1,11 @@
-<<<<<<< HEAD
 ## 1.8.0
 
 * Upgrade to conduit 1.3.0
-=======
+
 ## 1.7.1
 
 * Add `psDecodeIllegalCharacters` field in `ParseSettings` to specify how illegal characters references should be decoded
 * Fix compatibility with GHC 8.4.1 [#121](https://github.com/snoyberg/xml/issues/121)
->>>>>>> 1359a6d5
 
 ## 1.7.0
 
