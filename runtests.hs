{-# LANGUAGE QuasiQuotes #-}
{-# LANGUAGE TemplateHaskell #-}
{-# LANGUAGE OverloadedStrings #-}

import           Control.Monad                (guard)
import           Control.Monad.IO.Class       (liftIO)
import           Data.Char                    (chr,ord)
import           Data.String                  (fromString)
import           Data.Text                    (toLower)
import           Data.XML.Types
import           Test.HUnit                   hiding (Test)
import           Test.Hspec
import           Test.Hspec.HUnit
import           Text.XML.Enumerator.Parse    (decodeEntities)
import qualified Control.Exception            as C
import qualified Data.ByteString.Lazy.Char8   as L
import qualified Data.Map                     as Map
import qualified Text.XML.Enumerator.Document as D
import qualified Text.XML.Enumerator.Parse    as P

import Text.XML.Enumerator.Parse (decodeEntities)
import qualified Text.XML.Enumerator.Parse as P
import qualified Text.XML.Enumerator.Render as R
import qualified Text.XML.Enumerator.Cursor as Cu
import Text.XML.Enumerator.Cursor ((&/), (&//), (&.//), ($|), ($/), ($//), ($.//))
import qualified Data.Map as Map
import qualified Data.ByteString.Lazy.Char8 as L
import Control.Monad.IO.Class (liftIO)
import qualified Data.Enumerator as E
import Data.Enumerator(($$))
import qualified Data.Enumerator.List as EL
import Data.Monoid
import Data.Text(Text)
import Control.Monad.IO.Class(MonadIO)
import Control.Monad
import Control.Applicative((<$>), (<*>))
import qualified Data.Text as T

--main :: IO [Spec]
main = hspec $ descriptions $
    [ describe "XML parsing and rendering"
        [ it "is idempotent to parse and render a document" documentParseRender
        , it "has valid parser combinators" combinators
        , it "has working choose function" testChoose
        , it "has working many function" testMany
        , it "has working orE" testOrE
        ]
    , describe "XML Cursors"
        [ it "has correct parent" cursorParent
        , it "has correct ancestor" cursorAncestor
        , it "has correct orSelf" cursorOrSelf
        , it "has correct preceding" cursorPreceding
        , it "has correct following" cursorFollowing
        , it "has correct precedingSibling" cursorPrecedingSib
        , it "has correct followingSibling" cursorFollowingSib
        , it "has correct descendant" cursorDescendant
        , it "has correct check" cursorCheck
        , it "has correct check with lists" cursorPredicate
        , it "has correct checkNode" cursorCheckNode
        , it "has correct checkElement" cursorCheckElement
        , it "has correct checkName" cursorCheckName
        , it "has correct anyElement" cursorAnyElement
        , it "has correct element" cursorElement
        , it "has correct content" cursorContent
        , it "has correct attribute" cursorAttribute
        , it "has correct &* and $* operators" cursorDeep
        ]
    ]

documentParseRender =
    mapM_ go docs
  where
    go x = x @=? D.parseLBS_ (D.renderLBS x) decodeEntities
    docs =
        [ Document (Prologue [] Nothing [])
                   (Element "foo" [] [])
                   []
        , D.parseLBS_
            "<?xml version=\"1.0\"?>\n<!DOCTYPE foo>\n<foo/>"
            decodeEntities
        , D.parseLBS_
            "<?xml version=\"1.0\"?>\n<!DOCTYPE foo>\n<foo><nested>&ignore;</nested></foo>"
            decodeEntities
        , D.parseLBS_
            "<foo><![CDATA[this is some<CDATA content>]]></foo>"
            decodeEntities
        , D.parseLBS_
            "<foo bar='baz&amp;bin'/>"
            decodeEntities
        , D.parseLBS_
            "<foo><?instr this is a processing instruction?></foo>"
            decodeEntities
        , D.parseLBS_
            "<foo><!-- this is a comment --></foo>"
            decodeEntities
        ]

combinators = P.parseLBS_ input decodeEntities $ do
    P.force "need hello" $ P.tagName "hello" (P.requireAttr "world") $ \world -> do
        liftIO $ world @?= "true"
        P.force "need child1" $ P.tagNoAttr "{mynamespace}child1" $ return ()
        P.force "need child2" $ P.tagNoAttr "child2" $ return ()
        P.force "need child3" $ P.tagNoAttr "child3" $ do
            x <- P.contentMaybe
            liftIO $ x @?= Just "combine <all> &content"
  where
    input = L.concat
        [ "<?xml version='1.0'?>\n"
        , "<!DOCTYPE foo []>\n"
        , "<hello world='true'>"
        , "<?this should be ignored?>"
        , "<child1 xmlns='mynamespace'/>"
        , "<!-- this should be ignored -->"
        , "<child2>   </child2>"
        , "<child3>combine &lt;all&gt; <![CDATA[&content]]></child3>\n"
        , "</hello>"
        ]

testChoose = P.parseLBS_ input decodeEntities $ do
    P.force "need hello" $ P.tagNoAttr "hello" $ do
        x <- P.choose
            [ P.tagNoAttr "failure" $ return 1
            , P.tagNoAttr "success" $ return 2
            ]
        liftIO $ x @?= Just 2
  where
    input = L.concat
        [ "<?xml version='1.0'?>\n"
        , "<!DOCTYPE foo []>\n"
        , "<hello>"
        , "<success/>"
        , "</hello>"
        ]

testMany = P.parseLBS_ input decodeEntities $ do
    P.force "need hello" $ P.tagNoAttr "hello" $ do
        x <- P.many $ P.tagNoAttr "success" $ return ()
        liftIO $ length x @?= 5
  where
    input = L.concat
        [ "<?xml version='1.0'?>\n"
        , "<!DOCTYPE foo []>\n"
        , "<hello>"
        , "<success/>"
        , "<success/>"
        , "<success/>"
        , "<success/>"
        , "<success/>"
        , "</hello>"
        ]

testOrE = P.parseLBS_ input decodeEntities $ do
    P.force "need hello" $ P.tagNoAttr "hello" $ do
        x <- P.tagNoAttr "failure" (return 1) `P.orE`
             P.tagNoAttr "success" (return 2)
        liftIO $ x @?= Just 2
  where
    input = L.concat
        [ "<?xml version='1.0'?>\n"
        , "<!DOCTYPE foo []>\n"
        , "<hello>"
        , "<success/>"
        , "</hello>"
        ]


name :: [Cu.Cursor] -> [Text]
name [] = []
name (c:cs) = ($ name cs) $ case Cu.node c of
                              NodeElement e -> ((nameLocalName $ elementName e) :)
                              _ -> id

cursor =
    Cu.fromNode $ NodeElement e
  where
    Document _ e _ = D.parseLBS_ input decodeEntities
    input = L.concat
        [ "<foo attr=\"x\">"
        ,    "<bar1/>"
        ,    "<bar2>"
        ,       "<baz1/>"
        ,       "<baz2 attr=\"y\"/>"
        ,       "<baz3>a</baz3>"
        ,    "</bar2>"
        ,    "<bar3>"
        ,       "<bin1/>"
        ,       "b"
        ,       "<bin2/>"
        ,       "<bin3/>"
        ,    "</bar3>"
        , "</foo>"
        ]

bar2 = Cu.child cursor !! 1
baz2 = Cu.child bar2 !! 1

bar3 = Cu.child cursor !! 2
bin2 = Cu.child bar3 !! 1

cursorParent = name (Cu.parent bar2) @?= ["foo"]
cursorAncestor = name (Cu.ancestor baz2) @?= ["bar2", "foo"]
cursorOrSelf = name (Cu.orSelf Cu.ancestor baz2) @?= ["baz2", "bar2", "foo"]
cursorPreceding = do
  name (Cu.preceding baz2) @?= ["baz1", "bar1"]
  name (Cu.preceding bin2) @?= ["bin1", "baz3", "baz2", "baz1", "bar2", "bar1"]
cursorFollowing = do
  name (Cu.following baz2) @?= ["baz3", "bar3", "bin1", "bin2", "bin3"]
  name (Cu.following bar2) @?= ["bar3", "bin1", "bin2", "bin3"]
cursorPrecedingSib = name (Cu.precedingSibling baz2) @?= ["baz1"]
cursorFollowingSib = name (Cu.followingSibling baz2) @?= ["baz3"]
cursorDescendant = (name $ Cu.descendant cursor) @?= T.words "bar1 bar2 baz1 baz2 baz3 bar3 bin1 bin2 bin3"
cursorCheck = null (cursor $.// Cu.check (const False)) @?= True
cursorPredicate = (name $ cursor $.// Cu.check Cu.descendant) @?= T.words "foo bar2 baz3 bar3"
cursorCheckNode = (name $ cursor $// Cu.checkNode f) @?= T.words "bar1 bar2 bar3"
    where f (NodeElement e) = "bar" `T.isPrefixOf` nameLocalName (elementName e)
          f _               = False
cursorCheckElement = (name $ cursor $// Cu.checkElement f) @?= T.words "bar1 bar2 bar3"
    where f e = "bar" `T.isPrefixOf` nameLocalName (elementName e)
cursorCheckName = (name $ cursor $// Cu.checkName f) @?= T.words "bar1 bar2 bar3"
    where f n = "bar" `T.isPrefixOf` nameLocalName n
cursorAnyElement = (name $ cursor $// Cu.anyElement) @?= T.words "bar1 bar2 baz1 baz2 baz3 bar3 bin1 bin2 bin3"
cursorElement = (name $ cursor $// Cu.element "baz2") @?= ["baz2"]
cursorContent = do
  Cu.content cursor @?= []
  (cursor $.// Cu.content) @?= ["a", "b"]
cursorAttribute = Cu.attribute "attr" cursor @?= ["x"]
cursorDeep = do
<<<<<<< HEAD
  (Cu.element "foo" ./ Cu.element "bar2" .// Cu.attribute "attr") cursor @?= ["y"]
  (return ..// Cu.attribute "attr") cursor @?= ["x", "y"]
  (cursor $.// Cu.attribute "attr") @?= ["x", "y"]
  (cursor $/ Cu.element "bar2" .// Cu.attribute "attr") @?= ["y"]
  (cursor $/ Cu.element "bar2" ./ Cu.element "baz2" >=> Cu.attribute "attr") @?= ["y"]
=======
  (Cu.element "foo" &/ Cu.element "bar2" &// Cu.attribute "attr") cursor @?= ["y"]
  (return &.// Cu.attribute "attr") cursor @?= ["x", "y"]
  (cursor $.// Cu.attribute "attr") @?= ["x", "y"]
  (cursor $/ Cu.element "bar2" &// Cu.attribute "attr") @?= ["y"]
  (cursor $/ Cu.element "bar2" &/ Cu.element "baz2" >=> Cu.attribute "attr") @?= ["y"]
>>>>>>> 117234e4
  null (cursor $| Cu.element "foo") @?= False<|MERGE_RESOLUTION|>--- conflicted
+++ resolved
@@ -225,17 +225,9 @@
   (cursor $.// Cu.content) @?= ["a", "b"]
 cursorAttribute = Cu.attribute "attr" cursor @?= ["x"]
 cursorDeep = do
-<<<<<<< HEAD
-  (Cu.element "foo" ./ Cu.element "bar2" .// Cu.attribute "attr") cursor @?= ["y"]
-  (return ..// Cu.attribute "attr") cursor @?= ["x", "y"]
-  (cursor $.// Cu.attribute "attr") @?= ["x", "y"]
-  (cursor $/ Cu.element "bar2" .// Cu.attribute "attr") @?= ["y"]
-  (cursor $/ Cu.element "bar2" ./ Cu.element "baz2" >=> Cu.attribute "attr") @?= ["y"]
-=======
   (Cu.element "foo" &/ Cu.element "bar2" &// Cu.attribute "attr") cursor @?= ["y"]
   (return &.// Cu.attribute "attr") cursor @?= ["x", "y"]
   (cursor $.// Cu.attribute "attr") @?= ["x", "y"]
   (cursor $/ Cu.element "bar2" &// Cu.attribute "attr") @?= ["y"]
   (cursor $/ Cu.element "bar2" &/ Cu.element "baz2" >=> Cu.attribute "attr") @?= ["y"]
->>>>>>> 117234e4
   null (cursor $| Cu.element "foo") @?= False